--- conflicted
+++ resolved
@@ -90,12 +90,6 @@
             color_map_size = self.graphic_size
             color_map_style = "square"
             line_height = self.line_height
-<<<<<<< HEAD
-=======
-            check_size = int((self.height - 4) / 8)
-            if check_size < 2:
-                check_size = 2
->>>>>>> 980b2b6b
 
             html_colors = []
 
@@ -210,12 +204,7 @@
             decrement = True
             html_colors = []
             count = 0
-<<<<<<< HEAD
-=======
-            check_size = int((self.height - 4) / 8)
-            if check_size < 2:
-                check_size = 2
->>>>>>> 980b2b6b
+
             for row in color_map_data:
                 html_colors.append('<span class="color-helper color-map-row">')
                 if padding:
@@ -253,13 +242,6 @@
     def get_current_color(self, text):
         """Get current color."""
 
-<<<<<<< HEAD
-=======
-        check_size = int((self.height - 4) / 8)
-        if check_size < 2:
-            check_size = 2
-
->>>>>>> 980b2b6b
         text.append(
             '<span class="color-helper current-color">%s</span>\n\n' % (
                 mdpopups.color_box(
@@ -278,13 +260,6 @@
     def get_css_color_names(self, text):
         """Get CSS color names."""
 
-<<<<<<< HEAD
-=======
-        check_size = int((self.height - 4) / 8)
-        if check_size < 2:
-            check_size = 2
-
->>>>>>> 980b2b6b
         for name in sorted(csscolors.name2hex_map):
             color = util.RGBA(csscolors.name2hex(name)).get_rgba()
 
@@ -312,13 +287,6 @@
             "luminance": (0, 100)
         }
 
-<<<<<<< HEAD
-=======
-        check_size = int((self.height - 4) / 8)
-        if check_size < 2:
-            check_size = 2
-
->>>>>>> 980b2b6b
         rgba = util.RGBA(self.color)
         h, l, s = rgba.tohls()
         minimum, maximum = ranges[color_filter]
@@ -364,12 +332,6 @@
 
         rgba1 = util.RGBA(self.color)
         rgba2 = util.RGBA(self.color)
-<<<<<<< HEAD
-=======
-        check_size = int((self.height - 4) / 8)
-        if check_size < 2:
-            check_size = 2
->>>>>>> 980b2b6b
         text.append('<span class="color-helper channel"><a href="hirespick:%s">%s:</a>' % (color_filter, label))
         temp = []
         count = 12
